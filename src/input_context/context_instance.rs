use std::{
    any::{self, TypeId},
    cmp::Ordering,
};

use bevy::{prelude::*, utils::Entry};

use super::{
<<<<<<< HEAD
    bind::{BindConfigSet, IntoBindConfigs},
    input_action::{Accumulation, ActionData, ActionsData, InputAction},
=======
    input_action::{Accumulation, ActionData, ActionOutput, ActionsData, InputAction},
>>>>>>> 90382f50
    input_condition::InputCondition,
    input_modifier::InputModifier,
    trigger_tracker::TriggerTracker,
};
use crate::{
    action_value::{ActionValue, ActionValueDim},
    input::{input_reader::InputReader, GamepadDevice, Input},
    ActionState,
};

/// Instance for [`InputContext`](super::InputContext).
///
/// Stores [`InputAction`]s and evaluates their [`ActionState`] in the order they are bound.
///
/// Each action can have multiple associated [`Input`]s, any of which can trigger the action.
///
/// Additionally, you can assign [`InputModifier`]s and [`InputCondition`]s at both the action
/// and input levels.
///
/// Action evaluation follows these steps:
///
/// 1. Iterate over each [`ActionValue`] from the associated [`Input`]s:
///    1.1. Apply input-level [`InputModifier`]s.
///    1.2. Evaluate input-level [`InputCondition`]s, combining their results based on their [`InputCondition::kind`].
/// 2. Select all [`ActionValue`]s with the most significant [`ActionState`] and combine based on [`InputAction::ACCUMULATION`].
///    Combined value be converted into [`ActionOutput::DIM`] using [`ActionValue::convert`].
/// 3. Apply action level [`InputModifier`]s.
/// 4. Evaluate action level [`InputCondition`]s, combining their results according to [`InputCondition::kind`].
/// 5. Set the final [`ActionState`] based on the results.
///    Final value be converted into [`InputAction::Output`] using [`ActionOutput::convert_from`].
///
/// New instances won't react to currently held inputs until they are released.
/// This prevents unintended behavior where switching contexts using the same key
/// could cause an immediate switch back, as buttons are rarely pressed for only a single frame.
///
/// [`ActionState`]: super::input_action::ActionState
#[derive(Default)]
pub struct ContextInstance {
    gamepad: GamepadDevice,
    bindings: Vec<ActionBind>,
    actions: ActionsData,
}

impl ContextInstance {
    /// Associates context with gamepad.
    ///
    /// By default it's [`GamepadDevice::Any`].
    pub fn with_gamepad(gamepad: impl Into<GamepadDevice>) -> Self {
        Self {
            gamepad: gamepad.into(),
            ..Default::default()
        }
    }

    /// Starts binding an action.
    ///
    /// This method can be called multiple times for the same action to extend its mappings.
    pub fn bind<A: InputAction>(&mut self) -> &mut ActionBind {
        let type_id = TypeId::of::<A>();
        match self.actions.entry(type_id) {
            Entry::Occupied(_entry) => self
                .bindings
                .iter_mut()
                .find(|binding| binding.type_id == type_id)
                .expect("actions and bindings should have matching type IDs"),
            Entry::Vacant(entry) => {
                entry.insert(ActionData::new::<A>());
                self.bindings.push(ActionBind::new::<A>());
                self.bindings.last_mut().unwrap()
            }
        }
    }

    /// Returns associated state for action `A`.
    ///
    /// See also [`ContextInstances::get`](super::ContextInstances::get).
    pub fn action<A: InputAction>(&self) -> Option<&ActionData> {
        self.actions.action::<A>()
    }

    pub(super) fn update(
        &mut self,
        commands: &mut Commands,
        reader: &mut InputReader,
        time: &Time<Virtual>,
        entities: &[Entity],
    ) {
        reader.set_gamepad(self.gamepad);
        for binding in &mut self.bindings {
            binding.update(commands, reader, &mut self.actions, time, entities);
        }
    }

    /// Copies [`ActionData`] for each binding and triggers transition to [`ActionState::None`] with zero value.
    ///
    /// Instance data remains unchanges.
    pub(super) fn trigger_removed(
        &self,
        commands: &mut Commands,
        time: &Time<Virtual>,
        entities: &[Entity],
    ) {
        for binding in &self.bindings {
            let mut action = *self
                .actions
                .get(&binding.type_id)
                .expect("actions and bindings should have matching type IDs");
            action.update(time, ActionState::None, ActionValue::zero(binding.dim));
            action.trigger_events(commands, entities);
        }
    }
}

/// Bindings of [`InputAction`] for [`ContextInstance`].
///
/// These bindings are stored separately from [`ActionsData`] to allow a currently
/// evaluating action to access the state of other actions.
pub struct ActionBind {
    type_id: TypeId,
    action_name: &'static str,
    consume_input: bool,
    accumulation: Accumulation,
    dim: ActionValueDim,
    config: BindConfigSet,

    /// Consumed inputs during state evaluation.
    consume_buffer: Vec<Input>,
}

impl ActionBind {
    #[must_use]
    fn new<A: InputAction>() -> Self {
        Self {
            type_id: TypeId::of::<A>(),
            action_name: any::type_name::<A>(),
            dim: A::Output::DIM,
            consume_input: A::CONSUME_INPUT,
            accumulation: A::ACCUMULATION,
            config: BindConfigSet::default(),
            consume_buffer: Default::default(),
        }
    }

    /// Adds action-level modifier.
    pub fn with_modifier(&mut self, modifier: impl InputModifier) -> &mut Self {
        debug!("adding `{modifier:?}` to `{}`", self.action_name);
        self.config.info.modifiers.push(Box::new(modifier));
        self
    }

    /// Adds action-level condition.
    pub fn with_condition(&mut self, condition: impl InputCondition) -> &mut Self {
        debug!("adding `{condition:?}` to `{}`", self.action_name);
        self.config.info.conditions.push(Box::new(condition));
        self
    }

    /// Adds input mapping.
    ///
    /// The action can be triggered by any input mapping. If multiple input mappings
    /// return [`ActionState`].
    ///
    /// Thanks to [`Into`] impls, it can be called directly with buttons/axes:
    ///
    /// ```
    /// # use bevy::prelude::*;
    /// # use bevy_enhanced_input::prelude::*;
    /// # let mut ctx = ContextInstance::default();
    /// ctx.bind::<Jump>()
    ///     .with(KeyCode::Space)
    ///     .with(GamepadButtonType::South);
    /// # #[derive(Debug, InputAction)]
    /// # #[input_action(output = bool)]
    /// # struct Jump;
    /// ```
    ///
    /// or with [`Input`] if you want to assign keyboard modifiers:
    ///
    /// ```
    /// # use bevy::prelude::*;
    /// # use bevy_enhanced_input::prelude::*;
    /// # let mut ctx = ContextInstance::default();
    /// ctx.bind::<Jump>().with(Input::Keyboard {
    ///     key: KeyCode::Space,
    ///     mod_keys: ModKeys::CONTROL,
    /// });
    /// # #[derive(Debug, InputAction)]
    /// # #[input_action(output = bool)]
    /// # struct Jump;
    /// ```
    ///
    /// If you want input with modifiers or conditions,
    /// you will need to wrap it into [`InputBind`]:
    ///
    /// ```
    /// # use bevy::prelude::*;
    /// # use bevy_enhanced_input::prelude::*;
    /// # let mut ctx = ContextInstance::default();
    /// ctx.bind::<Jump>()
    ///     .with(InputBind::new(KeyCode::Space).with_condition(Release::default()));
    /// # #[derive(Debug, InputAction)]
    /// # #[input_action(output = bool)]
    /// # struct Jump;
    /// ```
    pub fn to(&mut self, configs: impl IntoBindConfigs) -> &mut Self {
        let configs = configs.into_configs();
        debug!("adding `{configs:?}` to `{}`", self.action_name);
        self.config.binds.push(configs);
        self
    }

    fn update(
        &mut self,
        commands: &mut Commands,
        reader: &mut InputReader,
        actions: &mut ActionsData,
        time: &Time<Virtual>,
        entities: &[Entity],
    ) {
        trace!("updating action `{}`", self.action_name);

        let mut tracker = TriggerTracker::new(ActionValue::zero(self.dim));

        // TODO
        // for binding in &mut self.bindings {
        //     let value = reader.value(binding.input);
        //     if binding.ignored {
        //         // Ignore until we read zero for this mapping.
        //         if value.as_bool() {
        //             continue;
        //         } else {
        //             binding.ignored = false;
        //         }
        //     }

        //     let mut current_tracker = TriggerTracker::new(value);
        //     current_tracker.apply_modifiers(actions, time, &mut binding.modifiers);
        //     current_tracker.apply_conditions(actions, time, &mut binding.conditions);

        //     let current_state = current_tracker.state();
        //     if current_state == ActionState::None {
        //         // Ignore non-active trackers to allow the action to fire even if all
        //         // input-level conditions return `ActionState::None`. This ensures that an
        //         // action-level condition or modifier can still trigger the action.
        //         continue;
        //     }

        //     match current_state.cmp(&tracker.state()) {
        //         Ordering::Less => (),
        //         Ordering::Equal => {
        //             tracker.combine(current_tracker, self.accumulation);
        //             if self.consume_input {
        //                 self.consume_buffer.push(binding.input);
        //             }
        //         }
        //         Ordering::Greater => {
        //             tracker.overwrite(current_tracker);
        //             if self.consume_input {
        //                 self.consume_buffer.clear();
        //                 self.consume_buffer.push(binding.input);
        //             }
        //         }
        //     }
        // }

        // tracker.apply_modifiers(actions, time, &mut self.modifiers);
        // tracker.apply_conditions(actions, time, &mut self.conditions);

        let action = actions
            .get_mut(&self.type_id)
            .expect("actions and bindings should have matching type IDs");

        let state = tracker.state();
        let value = tracker.value().convert(self.dim);

        if self.consume_input {
            if state != ActionState::None {
                for &input in &self.consume_buffer {
                    reader.consume(input);
                }
            }
            self.consume_buffer.clear();
        }

        action.update(time, state, value);
        if !tracker.events_blocked() {
            action.trigger_events(commands, entities);
        }
    }
}

#[cfg(test)]
mod tests {
    use bevy_enhanced_input_macros::InputAction;

    use super::*;

    #[test]
    fn bind() {
        let mut ctx = ContextInstance::default();
        ctx.bind::<DummyAction>().to(KeyCode::KeyA);
        ctx.bind::<DummyAction>().to(KeyCode::KeyB);
        assert_eq!(ctx.bindings.len(), 1);

        let action = ctx.bindings.first().unwrap();
        assert_eq!(action.config.binds.len(), 2);
    }

    #[derive(Debug, InputAction)]
    #[input_action(output = bool)]
    struct DummyAction;
}<|MERGE_RESOLUTION|>--- conflicted
+++ resolved
@@ -6,12 +6,8 @@
 use bevy::{prelude::*, utils::Entry};
 
 use super::{
-<<<<<<< HEAD
     bind::{BindConfigSet, IntoBindConfigs},
-    input_action::{Accumulation, ActionData, ActionsData, InputAction},
-=======
     input_action::{Accumulation, ActionData, ActionOutput, ActionsData, InputAction},
->>>>>>> 90382f50
     input_condition::InputCondition,
     input_modifier::InputModifier,
     trigger_tracker::TriggerTracker,
