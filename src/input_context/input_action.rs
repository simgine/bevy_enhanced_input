use std::fmt::Debug;

use bevy::prelude::*;

use crate::action_value::{ActionValue, ActionValueDim};

<<<<<<< HEAD
/// Map for actions to their data.
///
/// Can be accessed from [`InputCondition::evaluate`](super::input_condition::InputCondition)
/// or [`ContextInstances::get`](super::ContextInstances::get).
#[derive(Default, Deref, DerefMut)]
pub struct ActionsData(pub HashMap<TypeId, ActionData>);

impl ActionsData {
    /// Returns associated state for action `A`.
    pub fn action<A: InputAction>(&self) -> Option<&ActionData> {
        self.get(&TypeId::of::<A>())
    }

    /// Inserts a state for action `A`.
    ///
    /// Returns previosly associated state if present.
    pub fn insert_action<A: InputAction>(&mut self, action: ActionData) -> Option<ActionData> {
        self.insert(TypeId::of::<A>(), action)
    }
}

/// Tracker for action state.
///
/// Stored inside [`ActionsData`].
#[derive(Clone, Copy)]
pub struct ActionData {
    state: ActionState,
    events: ActionEvents,
    value: ActionValue,
    elapsed_secs: f32,
    fired_secs: f32,
    trigger_events: fn(&Self, &mut Commands, &[Entity]),
}

impl ActionData {
    /// Creates a new instance associated with action `A`.
    ///
    /// [`Self::trigger_events`] will trigger events for `A`.
    #[must_use]
    pub fn new<A: InputAction>() -> Self {
        Self {
            state: Default::default(),
            events: ActionEvents::empty(),
            value: ActionValue::zero(A::DIM),
            elapsed_secs: 0.0,
            fired_secs: 0.0,
            trigger_events: Self::trigger_events_typed::<A>,
        }
    }

    /// Updates internal state.
    pub fn update(
        &mut self,
        time: &Time<Virtual>,
        state: ActionState,
        value: impl Into<ActionValue>,
    ) {
        match self.state {
            ActionState::None => {
                self.elapsed_secs = 0.0;
                self.fired_secs = 0.0;
            }
            ActionState::Ongoing => {
                self.elapsed_secs += time.delta_secs();
                self.fired_secs = 0.0;
            }
            ActionState::Fired => {
                self.elapsed_secs += time.delta_secs();
                self.fired_secs += time.delta_secs();
            }
        }

        self.events = ActionEvents::new(self.state, state);
        self.state = state;
        self.value = value.into();
    }

    /// Triggers events resulting from a state transition after [`Self::update`].
    ///
    /// See also [`Self::new`].
    pub fn trigger_events(&self, commands: &mut Commands, entities: &[Entity]) {
        (self.trigger_events)(self, commands, entities);
    }

    /// A typed version of [`Self::trigger_events`].
    fn trigger_events_typed<A: InputAction>(&self, commands: &mut Commands, entities: &[Entity]) {
        for (_, event) in self.events.iter_names() {
            match event {
                ActionEvents::STARTED => {
                    trigger_for_each(
                        commands,
                        entities,
                        Started {
                            marker: PhantomData::<A>,
                            value: self.value,
                            state: self.state,
                        },
                    );
                }
                ActionEvents::ONGOING => {
                    trigger_for_each(
                        commands,
                        entities,
                        Ongoing {
                            marker: PhantomData::<A>,
                            value: self.value,
                            state: self.state,
                            elapsed_secs: self.elapsed_secs,
                        },
                    );
                }
                ActionEvents::FIRED => {
                    trigger_for_each(
                        commands,
                        entities,
                        Fired {
                            marker: PhantomData::<A>,
                            value: self.value,
                            state: self.state,
                            fired_secs: self.fired_secs,
                            elapsed_secs: self.elapsed_secs,
                        },
                    );
                }
                ActionEvents::CANCELED => {
                    trigger_for_each(
                        commands,
                        entities,
                        Canceled {
                            marker: PhantomData::<A>,
                            value: self.value,
                            state: self.state,
                            elapsed_secs: self.elapsed_secs,
                        },
                    );
                }
                ActionEvents::COMPLETED => {
                    trigger_for_each(
                        commands,
                        entities,
                        Completed {
                            marker: PhantomData::<A>,
                            value: self.value,
                            state: self.state,
                            fired_secs: self.fired_secs,
                            elapsed_secs: self.elapsed_secs,
                        },
                    );
                }
                _ => unreachable!("iteration should yield only named flags"),
            }
        }
    }

    /// Returns the current state.
    pub fn state(&self) -> ActionState {
        self.state
    }

    /// Returns events triggered by a transition of [`Self::state`] since the last update.
    pub fn events(&self) -> ActionEvents {
        self.events
    }

    /// Returns the value since the last update.
    pub fn value(&self) -> ActionValue {
        self.value
    }

    /// Time the action was in [`ActionState::Ongoing`] and [`ActionState::Fired`] states.
    pub fn elapsed_secs(&self) -> f32 {
        self.elapsed_secs
    }

    /// Time the action was in [`ActionState::Fired`] state.
    pub fn fired_secs(&self) -> f32 {
        self.fired_secs
    }
}

/// Triggers a copyable event for each entity separately and logs it.
///
// It's cheaper to copy the event than to clone the entities.
fn trigger_for_each<E: Event + Debug + Clone + Copy>(
    commands: &mut Commands,
    entities: &[Entity],
    event: E,
) {
    for &entity in entities {
        trace!("triggering `{event:?}` for `{entity}`");
        commands.trigger_targets(event, entity);
    }
}

/// State for [`ActionData`].
///
/// States are ordered by their significance.
///
/// See also [`ActionEvents`].
#[derive(Clone, Copy, Default, Debug, PartialEq, Eq, PartialOrd, Ord)]
pub enum ActionState {
    /// Condition is not triggered.
    #[default]
    None,
    /// Condition has started triggering, but has not yet finished.
    ///
    /// For example, [`Hold`](super::input_condition::hold::Hold) condition
    /// requires its state to be maintained over several frames.
    Ongoing,
    /// The condition has been met.
    Fired,
}

=======
>>>>>>> c8d57ea7
/// Marker for a gameplay-related action.
///
/// Needs to be bind inside
/// [`InputContext::context_instance`](super::InputContext::context_instance)
///
/// Each binded action will have [`ActionState`](super::context_instance::ActionState).
/// When it updates during [`ContextInstance`](super::context_instance::ContextInstance)
/// evaluation, [`events`](super::events) are triggered.
///
/// Use observers to react on them:
///
/// ```
/// use bevy::prelude::*;
/// use bevy_enhanced_input::prelude::*;
///
/// fn move_character(trigger: Trigger<Fired<Move>>, mut transforms: Query<&mut Transform>) {
///    let event = trigger.event();
///    let mut transform = transforms.get_mut(trigger.entity()).unwrap();
///
///    // Since `Move` has `output = Vec2`, the value is `Vec2`.
///    // The value of the Z axis will be zero.
///    transform.translation += event.value.extend(0.0);
/// }
///
/// #[derive(Debug, InputAction)]
/// #[input_action(output = Vec2)]
/// struct Move;
/// ```
///
/// You can also obtain the state directly from [`ActionData`](super::context_instance::ActionData),
/// see [`ContextInstances::get`](super::ContextInstances::get).
///
/// To implement the trait you can use the [`InputAction`](bevy_enhanced_input_macros::InputAction)
/// derive to reduce boilerplate:
///
/// ```
/// # use bevy::prelude::*;
/// # use bevy_enhanced_input::prelude::*;
/// #[derive(Debug, InputAction)]
/// #[input_action(output = Vec2)]
/// struct Move;
/// ```
///
/// Optionally you can pass `consume_input` and/or `accumulation`:
///
/// ```
/// # use bevy::prelude::*;
/// # use bevy_enhanced_input::prelude::*;
/// #[derive(Debug, InputAction)]
/// #[input_action(output = Vec2, accumulation = Cumulative, consume_input = false)]
/// struct Move;
/// ```
pub trait InputAction: Debug + Send + Sync + 'static {
    /// What type of value this action will output.
    ///
    /// - Use [`bool`] for button-like actions (e.g., `Jump`).
    /// - Use [`f32`] for single-axis actions (e.g., `Zoom`).
    /// - For multi-axis actions, like `Move`, use [`Vec2`] or [`Vec3`].
    ///
    /// The type here will determine the type of the `value` field on events
    /// e.g. [`Fired::value`](super::events::Fired::value),
    /// [`Canceled::value`](super::events::Canceled::value).
    type Output: ActionOutput;

    /// Specifies whether this action should swallow any [`Input`](crate::input::Input)s
    /// bound to it or allow them to pass through to affect other actions.
    ///
    /// Inputs are consumed only if the action state is not equal to
    /// [`ActionState::None`](super::context_instance::ActionState::None).
    /// For details, see [`ContextInstance`](super::context_instance::ContextInstance).
    ///
    /// Consuming is global and affect actions in all contexts.
    const CONSUME_INPUT: bool = true;

    /// Associated accumulation behavior.
    const ACCUMULATION: Accumulation = Accumulation::Cumulative;
}

/// Marks a type which can be used as [`InputAction::Output`].
pub trait ActionOutput: Send + Sync + Debug + Clone + Copy {
    /// Dimension of this output.
    const DIM: ActionValueDim;

    /// Converts the value into the action output type.
    ///
    /// # Panics
    ///
    /// Panics if the value represets a different type.
    fn as_output(value: ActionValue) -> Self;
}

impl ActionOutput for bool {
    const DIM: ActionValueDim = ActionValueDim::Bool;

    fn as_output(value: ActionValue) -> Self {
        let ActionValue::Bool(value) = value else {
            unreachable!("output value should be bool");
        };
        value
    }
}

impl ActionOutput for f32 {
    const DIM: ActionValueDim = ActionValueDim::Axis1D;

    fn as_output(value: ActionValue) -> Self {
        let ActionValue::Axis1D(value) = value else {
            unreachable!("output value should be axis 1D");
        };
        value
    }
}

impl ActionOutput for Vec2 {
    const DIM: ActionValueDim = ActionValueDim::Axis2D;

    fn as_output(value: ActionValue) -> Self {
        let ActionValue::Axis2D(value) = value else {
            unreachable!("output value should be axis 2D");
        };
        value
    }
}

impl ActionOutput for Vec3 {
    const DIM: ActionValueDim = ActionValueDim::Axis3D;

    fn as_output(value: ActionValue) -> Self {
        let ActionValue::Axis3D(value) = value else {
            unreachable!("output value should be axis 3D");
        };
        value
    }
}

/// Defines how [`ActionValue`] is calculated when multiple inputs are evaluated with the
/// same most significant [`ActionState`](super::context_instance::ActionState)
/// (excluding [`ActionState::None`](super::context_instance::ActionState::None)).
#[derive(Default, Clone, Copy, Debug)]
pub enum Accumulation {
    /// Cumulatively add the key values for each mapping.
    ///
    /// For example, given values of 0.5 and -0.3, the input action's value would be 0.2.
    ///
    /// Usually used for things like WASD movement, when you want pressing W and S to cancel each other out.
    #[default]
    Cumulative,
    /// Take the value from the mapping with the highest absolute value.
    ///
    /// For example, given values of 0.5 and -1.5, the input action's value would be -1.5.
    MaxAbs,
}<|MERGE_RESOLUTION|>--- conflicted
+++ resolved
@@ -4,222 +4,6 @@
 
 use crate::action_value::{ActionValue, ActionValueDim};
 
-<<<<<<< HEAD
-/// Map for actions to their data.
-///
-/// Can be accessed from [`InputCondition::evaluate`](super::input_condition::InputCondition)
-/// or [`ContextInstances::get`](super::ContextInstances::get).
-#[derive(Default, Deref, DerefMut)]
-pub struct ActionsData(pub HashMap<TypeId, ActionData>);
-
-impl ActionsData {
-    /// Returns associated state for action `A`.
-    pub fn action<A: InputAction>(&self) -> Option<&ActionData> {
-        self.get(&TypeId::of::<A>())
-    }
-
-    /// Inserts a state for action `A`.
-    ///
-    /// Returns previosly associated state if present.
-    pub fn insert_action<A: InputAction>(&mut self, action: ActionData) -> Option<ActionData> {
-        self.insert(TypeId::of::<A>(), action)
-    }
-}
-
-/// Tracker for action state.
-///
-/// Stored inside [`ActionsData`].
-#[derive(Clone, Copy)]
-pub struct ActionData {
-    state: ActionState,
-    events: ActionEvents,
-    value: ActionValue,
-    elapsed_secs: f32,
-    fired_secs: f32,
-    trigger_events: fn(&Self, &mut Commands, &[Entity]),
-}
-
-impl ActionData {
-    /// Creates a new instance associated with action `A`.
-    ///
-    /// [`Self::trigger_events`] will trigger events for `A`.
-    #[must_use]
-    pub fn new<A: InputAction>() -> Self {
-        Self {
-            state: Default::default(),
-            events: ActionEvents::empty(),
-            value: ActionValue::zero(A::DIM),
-            elapsed_secs: 0.0,
-            fired_secs: 0.0,
-            trigger_events: Self::trigger_events_typed::<A>,
-        }
-    }
-
-    /// Updates internal state.
-    pub fn update(
-        &mut self,
-        time: &Time<Virtual>,
-        state: ActionState,
-        value: impl Into<ActionValue>,
-    ) {
-        match self.state {
-            ActionState::None => {
-                self.elapsed_secs = 0.0;
-                self.fired_secs = 0.0;
-            }
-            ActionState::Ongoing => {
-                self.elapsed_secs += time.delta_secs();
-                self.fired_secs = 0.0;
-            }
-            ActionState::Fired => {
-                self.elapsed_secs += time.delta_secs();
-                self.fired_secs += time.delta_secs();
-            }
-        }
-
-        self.events = ActionEvents::new(self.state, state);
-        self.state = state;
-        self.value = value.into();
-    }
-
-    /// Triggers events resulting from a state transition after [`Self::update`].
-    ///
-    /// See also [`Self::new`].
-    pub fn trigger_events(&self, commands: &mut Commands, entities: &[Entity]) {
-        (self.trigger_events)(self, commands, entities);
-    }
-
-    /// A typed version of [`Self::trigger_events`].
-    fn trigger_events_typed<A: InputAction>(&self, commands: &mut Commands, entities: &[Entity]) {
-        for (_, event) in self.events.iter_names() {
-            match event {
-                ActionEvents::STARTED => {
-                    trigger_for_each(
-                        commands,
-                        entities,
-                        Started {
-                            marker: PhantomData::<A>,
-                            value: self.value,
-                            state: self.state,
-                        },
-                    );
-                }
-                ActionEvents::ONGOING => {
-                    trigger_for_each(
-                        commands,
-                        entities,
-                        Ongoing {
-                            marker: PhantomData::<A>,
-                            value: self.value,
-                            state: self.state,
-                            elapsed_secs: self.elapsed_secs,
-                        },
-                    );
-                }
-                ActionEvents::FIRED => {
-                    trigger_for_each(
-                        commands,
-                        entities,
-                        Fired {
-                            marker: PhantomData::<A>,
-                            value: self.value,
-                            state: self.state,
-                            fired_secs: self.fired_secs,
-                            elapsed_secs: self.elapsed_secs,
-                        },
-                    );
-                }
-                ActionEvents::CANCELED => {
-                    trigger_for_each(
-                        commands,
-                        entities,
-                        Canceled {
-                            marker: PhantomData::<A>,
-                            value: self.value,
-                            state: self.state,
-                            elapsed_secs: self.elapsed_secs,
-                        },
-                    );
-                }
-                ActionEvents::COMPLETED => {
-                    trigger_for_each(
-                        commands,
-                        entities,
-                        Completed {
-                            marker: PhantomData::<A>,
-                            value: self.value,
-                            state: self.state,
-                            fired_secs: self.fired_secs,
-                            elapsed_secs: self.elapsed_secs,
-                        },
-                    );
-                }
-                _ => unreachable!("iteration should yield only named flags"),
-            }
-        }
-    }
-
-    /// Returns the current state.
-    pub fn state(&self) -> ActionState {
-        self.state
-    }
-
-    /// Returns events triggered by a transition of [`Self::state`] since the last update.
-    pub fn events(&self) -> ActionEvents {
-        self.events
-    }
-
-    /// Returns the value since the last update.
-    pub fn value(&self) -> ActionValue {
-        self.value
-    }
-
-    /// Time the action was in [`ActionState::Ongoing`] and [`ActionState::Fired`] states.
-    pub fn elapsed_secs(&self) -> f32 {
-        self.elapsed_secs
-    }
-
-    /// Time the action was in [`ActionState::Fired`] state.
-    pub fn fired_secs(&self) -> f32 {
-        self.fired_secs
-    }
-}
-
-/// Triggers a copyable event for each entity separately and logs it.
-///
-// It's cheaper to copy the event than to clone the entities.
-fn trigger_for_each<E: Event + Debug + Clone + Copy>(
-    commands: &mut Commands,
-    entities: &[Entity],
-    event: E,
-) {
-    for &entity in entities {
-        trace!("triggering `{event:?}` for `{entity}`");
-        commands.trigger_targets(event, entity);
-    }
-}
-
-/// State for [`ActionData`].
-///
-/// States are ordered by their significance.
-///
-/// See also [`ActionEvents`].
-#[derive(Clone, Copy, Default, Debug, PartialEq, Eq, PartialOrd, Ord)]
-pub enum ActionState {
-    /// Condition is not triggered.
-    #[default]
-    None,
-    /// Condition has started triggering, but has not yet finished.
-    ///
-    /// For example, [`Hold`](super::input_condition::hold::Hold) condition
-    /// requires its state to be maintained over several frames.
-    Ongoing,
-    /// The condition has been met.
-    Fired,
-}
-
-=======
->>>>>>> c8d57ea7
 /// Marker for a gameplay-related action.
 ///
 /// Needs to be bind inside
