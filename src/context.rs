--- conflicted
+++ resolved
@@ -339,12 +339,8 @@
         };
 
         let gamepad = context.get::<GamepadDevice>().copied().unwrap_or_default();
-<<<<<<< HEAD
         let context_active = instance.is_active(&context.as_readonly());
-        let Some(context_actions) = instance.actions_mut(&mut context) else {
-=======
         let Some(mut context_actions) = instance.actions_mut(&mut context) else {
->>>>>>> 7bc17adc
             continue;
         };
 
