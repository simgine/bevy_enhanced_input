--- conflicted
+++ resolved
@@ -122,29 +122,16 @@
                     .to(Cardinal::wasd_keys())
                     .to(GamepadStick::Left);
                 ctx.bind::<Rotate>()
-<<<<<<< HEAD
-                    .with(KeyCode::Space)
-                    .with(GamepadButton::South);
-=======
                     .to(KeyCode::Space)
-                    .to(GamepadButtonType::South);
->>>>>>> c8d57ea7
+                    .to(GamepadButton::South);
             }
             Player::Second => {
                 ctx.bind::<Move>()
                     .to(Cardinal::arrow_keys())
                     .to(GamepadStick::Left);
                 ctx.bind::<Rotate>()
-<<<<<<< HEAD
-                    .with(KeyCode::Numpad0)
-                    .with(GamepadButton::South);
-=======
                     .to(KeyCode::Numpad0)
-                    .to(GamepadButtonType::South);
-            }
-            _ => {
-                panic!("game expects only 2 players");
->>>>>>> c8d57ea7
+                    .to(GamepadButton::South);
             }
         }
 
