--- conflicted
+++ resolved
@@ -74,13 +74,8 @@
             .with_modifier(Scale::splat(DEFAULT_SPEED)); // Additionally multiply by a constant to achieve the desired speed.
 
         ctx.bind::<Rotate>()
-<<<<<<< HEAD
-            .with(KeyCode::Space)
-            .with(GamepadButton::South);
-=======
             .to(KeyCode::Space)
-            .to(GamepadButtonType::South);
->>>>>>> c8d57ea7
+            .to(GamepadButton::South);
 
         ctx
     }
