--- conflicted
+++ resolved
@@ -9,15 +9,12 @@
 
 ### Added
 
-<<<<<<< HEAD
+- Serde derives for `ActionState`.
 - `InputContext::Schedule` to control the schedule in which the context will be evaluated.
-=======
-- Serde derives for `ActionState`.
 
 ### Changed
 
 - Update to Bevy 0.16.
->>>>>>> 2ff798a8
 
 ## [0.9.0] - 2025-04-08
 
