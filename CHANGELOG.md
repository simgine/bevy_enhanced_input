--- conflicted
+++ resolved
@@ -16,13 +16,10 @@
 
 - `bindings!` now properly works with trailing commas and no longer requires wrapping single elements in braces when mixed with tuples.
 - `Clone`, `PartialEq`, `Eq` and `Debug` are implemented for `ActionOf<C>` even if `C` doesn't implement them.
-<<<<<<< HEAD
+- Don't trigger change detection on `Actions<C>` on sorting if it's already sorted.
+- `InputAction` now requires `PartialEq`, and `Action<A>` implements `PartialEq`.
 - Rename `Bidirectional::horizontal_arrow_keys` into `Bidirectional::arrow_x_keys`.
 - Rename `Bidirectional::vertical_arrow_keys` into `Bidirectional::arrow_y_keys`.
-=======
-- Don't trigger change detection on `Actions<C>` on sorting if it's already sorted.
-- `InputAction` now requires `PartialEq`, and `Action<A>` implements `PartialEq`.
->>>>>>> 3121b3a5
 
 ### Removed
 
