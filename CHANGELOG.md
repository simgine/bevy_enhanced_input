# Changelog

All notable changes to this project will be documented in this file.

The format is based on [Keep a Changelog](https://keepachangelog.com/en/1.0.0/),
and this project adheres to [Semantic Versioning](https://semver.org/spec/v2.0.0.html).

## [Unreleased]

### Added

<<<<<<< HEAD
- `Binding::AnyKey` to assign any button.
=======
- `Cooldown` input condition.
>>>>>>> eda7d743

## [0.17.0] - 2025-08-18

### Added

- All events now include an `action` field with the entity of the action that triggered them.

### Fixed

- Target context entity on events triggered by action removals.

## [0.16.0] - 2025-08-11

### Added

- `ContextActivity<C>` component to activate or deactivate context `C`.
- `Bidirectional::left_right_dpad` and `Bidirectional::up_down_dpad`.

### Changed

- `bindings!` now properly works with trailing commas and no longer requires wrapping single elements in braces when mixed with tuples.
- `Clone`, `PartialEq`, `Eq` and `Debug` are implemented for `ActionOf<C>` even if `C` doesn't implement them.
- Don't trigger change detection on `Actions<C>` on sorting if it's already sorted.
- `InputAction` now requires `PartialEq`, and `Action<A>` implements `PartialEq`.
- Rename `Bidirectional::horizontal_arrow_keys` into `Bidirectional::left_right_arrows`.
- Rename `Bidirectional::vertical_arrow_keys` into `Bidirectional::up_down_arrows`.
- Rename `Cardinal::arrow_keys` into `Cardinal::arrows`.
- Rename `Cardinal::dpad_buttons` into `Cardinal::dpad`.
- Rename `Ordinal::numpad_keys` into `Cardinal::numpad`.

### Removed

- `DeadZone::with_lower_threshold` and `DeadZone::with_upper_threshold`. All fields are public, just use struct initialization syntax.

## [0.15.3] - 2025-08-07

### Added

- Helpers for wasd and arrow keys for `Bidirectional` preset.

## [0.15.2] - 2025-07-28

### Added

- More derives to `ActionTime`.

### Fixed

- `Chord` now caps at `ActionState::Ongoing` if any of the actions aren't `ActionState::Fired`.

## [0.15.1] - 2025-07-23

### Added

- `LinearStep` modifier.

## [0.15.0] - 2025-07-23

This update features a big rewrite into a component-based API. The core concepts remain the same, but are now expressed through ECS. It's recommended to revisit the quick start guide.

### Changed

- Input contexts are now regular components. Instead of inserting `Actions<C>`, you insert the `C` component directly.
- Actions for contexts are now represented by entities with an `ActionOf<C>` relation, where `Actions<C>` is the target located on the context entity (which now only stores entities).
- `Action` now holds only the action value and its fields, with `ActionState`, `ActionValue`, and `ActionEvents` now being components. Timing is now stored in a new `ActionTime` component.
- `InputAction` now only contains the associated `Output` type. All action settings are now expressed by the `ActionSettings` component, which can be modified at runtime.
- Derive macro for `InputAction` now uses `action_output` attribute that accepts only the type.
- Bindings for actions now represented by entities with `BindingOf<A>` relations, where `Bindings<C>` is the target located on an action entity.
- Rename `Input` into `Binding` which now a component that represents the assigned binding.
- Modifiers and conditions now regular components on action and binding entities. Custom modifiers and conditions now needs to be registered using `InputModifierAppExt::add_input_modifier` and `InputConditionAppExt::add_input_condition` respectively. To access other actions, these traits now accept a query instead of `TypeIdMap<UntypedAction>`.
- Mocking now represented by `ActionMock` component that can be added to action entities.
- Presets now represented by `SpawnableList`s and store bundles. To assign multiple items as before, just spawn multiple presets. For empty bindings inside presets we now provide convenient `Binding::None`.
- `GamepadDevice` is now a component on entities with input contexts. It now includes `GamepadDevice::None` variant to conveniently disable input from any gamepad.
- Rename `InputTime` to `ContextTime`.
- Rename `EnhancedInputSet::Trigger` to `EnhancedInputSet::Apply` since we now also update `Action<C>` from `ActionValue` here.
- Rename `InputModifier::apply` to `InputModifier::transform` to avoid name collision with `Reflect::apply`.
- Mark the input as consumed on first actuation regardless of the end action state. This produces a more expected behavior.

### Removed

- `InputContext`. The schedule now can be set during registration via `InputContextAppExt::add_input_context_to`. Priority can be dynamically controlled by `ContextPriority` component, which you can set as a required component with specific value.
- `RebindAll` and `Bind`. If you already have settings and want to reload them, you probably have an event for that anyway, since you'll likely need to change multiple things - not just bindings.

## [0.14.1] - 2025-06-26

### Fixed

- Input consumption now works properly for contexts with different schedules.
- `Pulse` condition triggered `Fired` only on the first actuation.
- `HoldAndRelease` condition fired only on exact duration match.

## [0.14.0] - 2025-06-25

### Changed

- `Action<A>` now implements `Clone` and `Copy` for any `A`.
- `ActionEvents` now implements `Serialize` and `Deserialize`.
- Split `EnhancedInputSystem` into `EnhancedInputSet::Update` (reads new inputs from the `InputReader` and updates the `Actions` components) and `EnhancedInputSet::Trigger` (triggers the events corresponding to how the `Actions` components changed).
- Move most of the `Actions<C>` functionality to an untyped struct `UntypedActions`. `Actions<C>` derefs to `UntypedActions`, so you don't have to change any call sites.

## [0.13.0] - 2025-06-19

### Added

- `Actions::mock` and related methods to mock actions.
- Add duplicative swizzles to `SwizzleAxis.`
- `Actions::bindings` to get bindings access.
- `Actions::iter` and `Actions::iter_mut` to read and write actions data.

### Changed

- Rename `Binding` event into `Bind`.
- Rename `RebuildBindings` event into `RebindAll`.
- Rename `action_instance` module into `input_context` and move `InputContext` to it.
- Conditions and modifiers now accept the newly added `InputTime` system parameter, which dereferences to `Time`. From it, you can also access `Time<Real>` if you need time that is not affected by time dilation.
- Rename `relative_speed` into `with_time_kind` and accept the newly added `TimeKind` enum instead of boolean.
- All conditions with timer no longer implement `Copy`.
- Rename `input_condition::press` into `input_condition::down` and `input_condition::just_press` into `input_condition::press`. Their structs were renamed in the previous release, but the modules weren't.
- Merge `acton_map` module into `input_action`.
- Move `action_binding`, `actions`, `events`, `input_action`, `input_binding`, `input_condition`, `input_modifier` and `preset` modules under `input_context` module.
- Make all data fields of `Action` public.
- Return the strongly typed output of an action from `Actions::value`, similar to triggers.
- Rename `ActionOutput::as_output` into `ActionOutput::unwrap_value`.
- Rename `Action` into `UntypedAction`.
- `Actions::get` now returns a typed `Action<A>`.

### Removed

- `BlockBy::events_only` and `ConditionKind::Blocker::events_only`. This functionality was added before the introduction of the pull-based API and caused inconsistencies in returned values. It was intended to be used with `Chord`. If you need an action to be part of a chord but only want to react to it when the chord is not active, just check its state in the observer.
- `ActionMap::insert`. Use the new action mocking API.
- `Action::new`, `Action::trigger_events` and `Action::update` from the public API. Use the new action mocking API.
- `ConditionTimer`. Use Bevy's `Timer`. Use `InputTime::delta_kind` if you need a configurable time dilation.
- `ActionMap`. Use Bevy's `TypeIdMap` instead.
- Getters for `Action`. Use the fields, which are now public.

## [0.12.0] - 2025-05-25

### Added

- `Actions::state`, `Actions::value` and `Actions::events` helpers to obtain specific information for an action directly.
- `ConditionTimer::with_duration`.

### Changed

- Rename `Press` into `Down`.
- Rename `JustPress` into `Press`.
- Return `Result` from `Actions::bindings` to integrate with Bevy's unified error handling system.
- Rename `Actions::action` into `Actions::get` and return `Result`.

### Fixed

- Dimension cutoff when using `SwizzleAxis` with `Axis2D`.

### Removed

- `Actions::get_action`. Use `Actions::get`.
- `Actions::get_binding`. Use `Actions::binding`.

## [0.11.0] - 2025-04-24

### Added

- `InputContext::Schedule` to control the schedule in which the context will be evaluated.

### Changed

- Update to Bevy 0.16.

## [0.10.0] - 2025-04-24

### Added

- `Clamp` modifier.
- Serde derives for `ActionState`.
- `Axial` preset to map any axis into 2-dimensional input.

### Removed

- `GamepadStick`. Use `Axial::left_stick()` or `Axial::right_stick()` instead.

## [0.9.0] - 2025-04-08

### Added

- `ActionSources` resource to control which input sources are visible to actions.

### Changed

- Rename `InputContext` into `Actions<C>` with its module. Now it's a component. Since a single entity could have multiple actions, the struct now have associated marker `C`. This marker needs to implement the newly added `InputContext` trait. We provide a derive macro for it.
- Rather than auto-inserting `Actions` when specified input context component is added, users now insert `Actions` directly. The type passed into `InputContextAppExt::add_input_context` is now just a marker for `Actions`, not necessarily a component.
- Previously users needed to insert component that was registered as input context. Now context is just a regular struct and users need to insert `Actions<C>` directly.
- Input contexts no longer associated with a component. Users need to manually insert `Actions`.
- `Binding` trigger no longer stores bindings. Just get `Actions` using `Query` and mutate it directly.
- Rename `ActionBind` into `ActionBinding` and move into `action_binding` module.
- Rename `ActionBinding::bindings` into `ActionBindings::inputs`.
- Rename `Actions::action_bind` and `Actions::get_action_bind` into `Actions::binding` and `Actions::get_binding`.
- Rename `input_bind::InputBind` into `input_binding::InputBinding`.
- Rename `InputBindSet` into `IntoBindings` and its `bindings` method into `into_bindings`.
- Rename `InputConditionSet` into `IntoConditions` and its `conditions` method into `into_conditions`.
- Rename `InputModifierSet` into `IntoModifiers` and its `modifiers` method into `into_modifiers`.
- Rename `InputBindModifierEach` and `InputBindConditionEach` into `WithModifiersEach` and `WithConditionsEach` respectively.
- Rename `InputBindModCond` into `BindingBuilder`.
- Rename `ActionsData` into `ActionMap`.
- Rename `ActionData` into `Action`.
- Move `ActionMap`, `Action` and `ActionState` into `action_map` module.

### Removed

- `InputContextRegistry`. Directly access `Actions` from entities.
- `ui_priority` and `egui_priority` features. Use `ActionSources` manually for your UI library of choice.

### Fixed

- Crash on context switch due to unpredictable observers ordering.

## [0.8.0] - 2025-03-17

### Added

- Implement `Display` for `Input` and `ModKeys`.
- `ModKeys::pressed` to get currently active modifiers.

### Changed

- Rename `ContextInstance` into `InputContext`. `InputContext` is no longer a trait. Bindings now configured via observer on `Bindings<C>` (see docs on `InputContextAppExt::add_input_context` for details). Priority now set at runtime via `InputContext::set_priority`.
- Move all child modules from `input_context` under crate root (one level upper).
- Capture gamepad buttons as `Axis1D` because triggers are also buttons and sometimes have analog value.
- Rename `input_context` module into `registry` and `context_instance` into `input_context`.
- Rename `ContextAppExt` into `InputContextAppExt`.
- Rename `ContextInstances` into `InputContextRegistry`.
- Rename `RebuildInputContexts` into `RebuildBindings`.
- Reorder constants in `ModeKeys`.
- Derive `Reflect` for `Input` and `ModKeys`.
- Derive `PartialEq` for `Input`.

### Fixed

- Reversed `west` and `east` directions for `Cardinal`.

## [0.7.2] - 2025-01-24

### Changed

- Update documentation.

## [0.7.1] - 2025-01-21

### Added

- `ContextInstance::get_action_bind` and `ContextInstance::action_bind` to access action bindings.
- `ActionBind::bindings` to access input bindings.

## [0.7.0] - 2025-01-19

### Added

- `InputAction::REQUIRE_RESET` switch to require inputs to be zero before the first activation and continue to consume them even after context removal until inputs become zero again. Previously, this behavior was always enabled but applied only to the first activation. Now it’s disabled by default and also applies to removals. I believe this new default behavior is more intuitive.

### Changed

- Snap to the target in `SmoothNudge` when the current value is close enough.
- Use `debug!` instead of `trace!` and print action name for events logging.

## [0.6.0] - 2025-01-13

### Changed

- Replace `SmoothDelta` modifier with `SmoothNudge`. It uses `StableInterpolate::smooth_nudge`, which properly interpolates inputs across frames.
- Rename `InputContext::get` into `InputContext::get_context`. We now provide `InputContext::context` for panicking version. Handling failing case is unlikely needed and most of the time users know that the context exists.
- Rename `ContextInstance::action` into `ContextInstance::get_action`. We now provide `ContextInstance::action` for panicking version.

### Removed

- `InputContext::MODE`. All contexts now work like `InputContext::Exclusive` (the default). If you want to share the same input across multiple entities, use a separate "controller" entity for a context and apply inputs to the desired entities. This approach is more efficient and explicit, so it's not worth having a special case in the crate for it.

## [0.5.0] - 2024-12-05

### Added

- `InputBindSet::with_modifiers_each` and `InputBindSet::with_conditions_each` to add conditions and modifiers to sets.

### Changed

- `Negate`'s functions `x`, `y`, `z` no longer take an `invert` parameter and assume it is `true`.
- `Negate::all`'s current function has been moved to `Negate::splat`.
- `Negate::all` no longer takes an `invert` parameter and assumes it is `true` (opposite is `Negate::none`).
- Rename `Biderectional` to `Bidirectional` to fix typo.
- Rename `InputConditions` to `InputConditionSet`.
- Rename `InputConditionSet::iter_conditions` to `InputConditionSet::conditions`.
- Rename `InputModifiers` to `InputModifierSet`.
- Rename `InputModifierSet::iter_modifiers` to `InputModifierSet::modifiers`.
- Rename `InputBindings` to `InputBindSet`.
- Rename `InputBindSet::iter_bindings` to `InputBindSet::bindings`.

### Removed

- `Negate::default` - use `Negate::all` instead.

## [0.4.0] - 2024-12-01

### Changed

- Update to Bevy 0.15.

## [0.3.0] - 2024-12-01

### Changed

- Replace `InputAction::DIM` with `InputAction::Output` where you set the type directly (`bool`, `f32`, `Vec2` or `Vec3`) instead of the `ActionValueDim`.
- `InputAction` macro now accepts `output = <Type>` instead of `dim = <ActionValueDim variant>`.
- All events now have typed values, based on `InputAction::Output`.
- Rename `ActionBind::with` into `ActionBind::to`.
- All presets now structs (see `input_context::context_instance::input_preset`) that can be passed directly into `ActionBind::to`.
- Rename `Modifiers` into `ModKeys` to avoid confusion with input modifiers.
- Rename all `modifiers` fields in the `Input` enum into `mod_keys`.
- Rename `Input::with_modifiers` and `Input::without_modifiers` into `Input::with_mod_keys` and `Input::without_mod_keys`, respectively.
- `Input::with_mod_keys` now a trait method which implemented for any type that can be converted into an input to ergonomically assign keyboard modifiers.
- `Input::without_mod_keys` no longer `const`.
- Rename all `with_modifier` and `with_condition` methods into `with_modifiers` and `with_conditions` (plural) because now they accept tuples.
- `InputBind::with_modifiers` and `InputBind::with_conditions` now trait methods which implemented for any type that can be converted into a binding to ergonomically assign modifiers and conditions.
- Move `ActionState`, `ActionData` and `ActionsData` to `context_instance` module.
- Move `InputBind` to newly created `input_context::input_bind` module.

### Fixed

- Macro hygiene.

## [0.2.1] - 2024-11-20

### Fixed

- Correctly handle generics in the derive macro.

### Changed

- Rename `Press` into `JustPress`.
- Rename `Down` into `Press` to avoid collision with `Down` from `bevy_picking`.
- Replace `ContextInstance::with_gamepad` builder with just `ContextInstance::set_gamepad` setter.

## [0.2.0] - 2024-11-03

### Added

- Logging for binding.
- `AccumulateBy` modifier.
- `ActionsData::insert_action` to insert a data for `A`.
- `ActionData::events` to get triggered events from the last update.
- `ActionData::value` to get triggered value from the last update.
- `ActionData::trigger_events` to trigger events based on the last `ActionData::update`.
- `BlockBy::events` to block only events. Could be used for chords to avoid triggering required actions.
- `Deref` for `ActionEvent::kind`.
- `ContextInstances` to public API and methods to get `ActionData` for an action.

### Changed

- All events now separate structs instead of enum.
- Modifiers now accept `ActionsData`.
- Rework `ConditionKind` and the logic around it to make the behavior close to Unreal Engine.
- Consume inputs only if the action state is not equal to `ActionState::None`.
- Remove world access from conditions and modifiers. This means that you no longer can write game-specific conditions or modifiers. But it's much nicer (and faster) to just do it in observers instead.
- Values from `Input` are now converted to the action-level dimension only after applying all input-level modifiers and conditions. This allows things like mapping the Y-axis of `ActionValue::Axis2D` into an action with `ActionValueDim::Axis1D`.
- Rename `ActionBind::with_axis2d` into `ActionBind::with_xy_axis`.
- Rename `ScaleByDelta` into `DeltaScale`.
- Rename `Released` into `Release`.
- Rename `Pressed` into `Press`.
- Rename `BlockedBy` into `BlockBy`.
- Rename `Scalar` into `Scale`.
- `ActionData::update` now accepts a value and no longer trigger events.
- Use `isize` for `InputContext::PRIORITY`.
- Replace `SmoothDelta` with `LerpDelta` that does only linear interpolation. Using easing functions for inputs doesn't make much sense.
- Modifiers are now allowed to change passed value dimensions.
- All built-in modifiers now handle values of any dimension.
- Replace `with_held_timer` with `relative_speed` that just accepts a boolean.
- Rename `HeldTimer` into `ConditionTimer`.
- Use `trace!` instead of `debug!` for triggered events.

### Removed

- `ignore_incompatible!` since no longer needed.
- `SwizzleAxis::XXX`, `SwizzleAxis::YYY` and `SwizzleAxis::ZZZ`. They encourage a bad pattern of defining actions with duplicate data. Duplicate axes inside the trigger if needed.
- `ActionData::trigger_removed`, use `ActionData::trigger_events` instead.
- `Normalize` modifier, use `DeadZone::default` instead to properly work with analogue inputs.

## [0.1.0] - 2024-10-20

Initial release.

[unreleased]: https://github.com/simgine/bevy_replicon/compare/v0.17.0...HEAD
[0.17.0]: https://github.com/simgine/bevy_replicon/compare/v0.16.0...v0.17.0
[0.16.0]: https://github.com/simgine/bevy_replicon/compare/v0.15.3...v0.16.0
[0.15.3]: https://github.com/simgine/bevy_replicon/compare/v0.15.2...v0.15.3
[0.15.2]: https://github.com/simgine/bevy_replicon/compare/v0.15.1...v0.15.2
[0.15.1]: https://github.com/simgine/bevy_replicon/compare/v0.15.0...v0.15.1
[0.15.0]: https://github.com/simgine/bevy_replicon/compare/v0.14.1...v0.15.0
[0.14.1]: https://github.com/simgine/bevy_replicon/compare/v0.14.0...v0.14.1
[0.14.0]: https://github.com/simgine/bevy_replicon/compare/v0.13.0...v0.14.0
[0.13.0]: https://github.com/simgine/bevy_replicon/compare/v0.12.0...v0.13.0
[0.12.0]: https://github.com/simgine/bevy_replicon/compare/v0.11.0...v0.12.0
[0.11.0]: https://github.com/simgine/bevy_replicon/compare/v0.10.0...v0.11.0
[0.10.0]: https://github.com/simgine/bevy_replicon/compare/v0.9.0...v0.10.0
[0.9.0]: https://github.com/simgine/bevy_replicon/compare/v0.8.0...v0.9.0
[0.8.0]: https://github.com/simgine/bevy_replicon/compare/v0.7.2...v0.8.0
[0.7.2]: https://github.com/simgine/bevy_replicon/compare/v0.7.1...v0.7.2
[0.7.1]: https://github.com/simgine/bevy_replicon/compare/v0.7.0...v0.7.1
[0.7.0]: https://github.com/simgine/bevy_replicon/compare/v0.6.0...v0.7.0
[0.6.0]: https://github.com/simgine/bevy_replicon/compare/v0.5.0...v0.6.0
[0.5.0]: https://github.com/simgine/bevy_replicon/compare/v0.4.0...v0.5.0
[0.4.0]: https://github.com/simgine/bevy_replicon/compare/v0.3.0...v0.4.0
[0.3.0]: https://github.com/simgine/bevy_replicon/compare/v0.2.1...v0.3.0
[0.2.1]: https://github.com/simgine/bevy_replicon/compare/v0.2.0...v0.2.1
[0.2.0]: https://github.com/simgine/bevy_replicon/compare/v0.1.0...v0.2.0
[0.1.0]: https://github.com/simgine/bevy_replicon/releases/tag/v0.1.0<|MERGE_RESOLUTION|>--- conflicted
+++ resolved
@@ -9,11 +9,8 @@
 
 ### Added
 
-<<<<<<< HEAD
 - `Binding::AnyKey` to assign any button.
-=======
 - `Cooldown` input condition.
->>>>>>> eda7d743
 
 ## [0.17.0] - 2025-08-18
 
