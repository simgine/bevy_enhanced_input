--- conflicted
+++ resolved
@@ -7,15 +7,13 @@
 
 ## [Unreleased]
 
-<<<<<<< HEAD
+### Added
+
+- Serde derives for `ActionState`.
+
 ### Changed
 
 - Update to Bevy 0.16.
-=======
-### Added
-
-- Serde derives for `ActionState`.
->>>>>>> 0b0e3caa
 
 ## [0.9.0] - 2025-04-08
 
