[package]
name = "bevy_enhanced_input"
version = "0.2.1"
authors = ["Hennadii Chernyshchyk <genaloner@gmail.com>"]
edition = "2021"
description = "Dynamic and contextual input mappings for Bevy"
readme = "README.md"
repository = "https://github.com/projectharmonia/bevy_enhanced_input"
keywords = ["bevy", "input"]
categories = ["game-development"]
license = "MIT OR Apache-2.0"
include = ["/src", "/tests", "/examples", "/LICENSE*"]

[dependencies]
<<<<<<< HEAD
bevy_enhanced_input_macros = { path = "macros", version = "0.2" }
bevy = { version = "0.15.0", default-features = false, features = [
  "serialize",
] }
bevy_egui = { version = "0.31", default-features = false, optional = true }
=======
bevy_enhanced_input_macros = { path = "macros", version = "0.2.1" }
bevy = { version = "0.14", default-features = false, features = ["serialize"] }
bevy_egui = { version = "0.30", default-features = false, optional = true }
>>>>>>> c8d57ea7
serde = "1.0"
bitflags = { version = "2.6", features = ["serde"] }

[dev-dependencies]
bevy = { version = "0.15.0", default-features = false, features = [
  "bevy_gilrs",
  "bevy_gizmos",
  "x11",
] }

[features]
default = ["ui_priority"]

# Prioritizes 'bevy_ui' actions when processing inputs.
ui_priority = ['bevy/bevy_ui']

# Prioritizes 'egui' over actions when processing inputs.
egui_priority = ['dep:bevy_egui']

[[example]]
name = "ui_priority"
required-features = [
  "ui_priority",
  "egui_priority",
  "bevy_egui/render",
  "bevy_egui/default_fonts",
  "bevy/default_font",
]

[workspace]
members = ["macros"]<|MERGE_RESOLUTION|>--- conflicted
+++ resolved
@@ -12,17 +12,11 @@
 include = ["/src", "/tests", "/examples", "/LICENSE*"]
 
 [dependencies]
-<<<<<<< HEAD
-bevy_enhanced_input_macros = { path = "macros", version = "0.2" }
+bevy_enhanced_input_macros = { path = "macros", version = "0.2.1" }
 bevy = { version = "0.15.0", default-features = false, features = [
   "serialize",
 ] }
 bevy_egui = { version = "0.31", default-features = false, optional = true }
-=======
-bevy_enhanced_input_macros = { path = "macros", version = "0.2.1" }
-bevy = { version = "0.14", default-features = false, features = ["serialize"] }
-bevy_egui = { version = "0.30", default-features = false, optional = true }
->>>>>>> c8d57ea7
 serde = "1.0"
 bitflags = { version = "2.6", features = ["serde"] }
 
