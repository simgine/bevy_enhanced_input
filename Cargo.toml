[package]
name = "bevy_enhanced_input"
<<<<<<< HEAD
version = "0.10.0-rc.5"
authors = ["Hennadii Chernyshchyk <genaloner@gmail.com>"]
=======
version = "0.10.0"
authors = [
  "Hennadii Chernyshchyk <genaloner@gmail.com>",
  "Alice Cecile <alice.i.cecile@gmail.com>",
]
>>>>>>> 9a16c3c1
edition = "2024"
description = "Input manager for Bevy, inspired by Unreal Engine Enhanced Input"
readme = "README.md"
repository = "https://github.com/projectharmonia/bevy_enhanced_input"
keywords = ["bevy", "input"]
categories = ["game-development"]
license = "MIT OR Apache-2.0"
include = ["/src", "/LICENSE*"]

[dependencies]
<<<<<<< HEAD
bevy_enhanced_input_macros = { path = "macros", version = "0.10.0-rc.5" }
bevy = { version = "0.16.0-rc.5", default-features = false, features = [
  "serialize",
] }
log = "0.4" # Directly depend on `log` like other `no_std` Bevy crates, since `bevy_log` currently requires `std`.
variadics_please = "1.0"
=======
bevy_enhanced_input_macros = { path = "macros", version = "0.10.0" }
bevy = { version = "0.15", default-features = false, features = ["serialize"] }
>>>>>>> 9a16c3c1
serde = { version = "1.0", default-features = false, features = ["derive"] }
bitflags = { version = "2.6", default-features = false, features = ["serde"] }

[dev-dependencies]
bevy = { version = "0.16.0-rc.5", default-features = false, features = [
  "bevy_gilrs",
  "bevy_gizmos",
  "bevy_log",
  "bevy_ui_picking_backend",
  "bevy_ui",
  "bevy_window",
  "default_font",
  "x11",
] }
ron = "0.8"

[lints.clippy]
type_complexity = "allow"
alloc_instead_of_core = "warn"
std_instead_of_alloc = "warn"
std_instead_of_core = "warn"

[workspace]
members = ["macros"]<|MERGE_RESOLUTION|>--- conflicted
+++ resolved
@@ -1,15 +1,10 @@
 [package]
 name = "bevy_enhanced_input"
-<<<<<<< HEAD
 version = "0.10.0-rc.5"
-authors = ["Hennadii Chernyshchyk <genaloner@gmail.com>"]
-=======
-version = "0.10.0"
 authors = [
   "Hennadii Chernyshchyk <genaloner@gmail.com>",
   "Alice Cecile <alice.i.cecile@gmail.com>",
 ]
->>>>>>> 9a16c3c1
 edition = "2024"
 description = "Input manager for Bevy, inspired by Unreal Engine Enhanced Input"
 readme = "README.md"
@@ -20,17 +15,12 @@
 include = ["/src", "/LICENSE*"]
 
 [dependencies]
-<<<<<<< HEAD
 bevy_enhanced_input_macros = { path = "macros", version = "0.10.0-rc.5" }
 bevy = { version = "0.16.0-rc.5", default-features = false, features = [
   "serialize",
 ] }
 log = "0.4" # Directly depend on `log` like other `no_std` Bevy crates, since `bevy_log` currently requires `std`.
 variadics_please = "1.0"
-=======
-bevy_enhanced_input_macros = { path = "macros", version = "0.10.0" }
-bevy = { version = "0.15", default-features = false, features = ["serialize"] }
->>>>>>> 9a16c3c1
 serde = { version = "1.0", default-features = false, features = ["derive"] }
 bitflags = { version = "2.6", default-features = false, features = ["serde"] }
 
